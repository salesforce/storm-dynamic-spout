package com.salesforce.storm.spout.sideline.kafka;

import com.google.common.collect.Lists;
import com.google.common.collect.Maps;
import com.salesforce.storm.spout.sideline.KafkaMessage;
import com.salesforce.storm.spout.sideline.TupleMessageId;
import com.salesforce.storm.spout.sideline.config.SidelineSpoutConfig;
import com.salesforce.storm.spout.sideline.filter.FilterChain;
import com.salesforce.storm.spout.sideline.filter.StaticMessageFilter;
import com.salesforce.storm.spout.sideline.kafka.consumerState.ConsumerState;
import com.salesforce.storm.spout.sideline.kafka.consumerState.ConsumerStateManager;
import com.salesforce.storm.spout.sideline.kafka.consumerState.ZookeeperConsumerStateManager;
import com.salesforce.storm.spout.sideline.kafka.deserializer.Deserializer;
import com.salesforce.storm.spout.sideline.kafka.deserializer.Utf8StringDeserializer;
import com.salesforce.storm.spout.sideline.kafka.failedMsgRetryManagers.DefaultFailedMsgRetryManager;
import com.salesforce.storm.spout.sideline.kafka.failedMsgRetryManagers.FailedMsgRetryManager;
import com.salesforce.storm.spout.sideline.kafka.failedMsgRetryManagers.NoRetryFailedMsgRetryManager;
import com.salesforce.storm.spout.sideline.trigger.SidelineIdentifier;
import org.apache.kafka.clients.consumer.ConsumerRecord;
import org.apache.kafka.common.TopicPartition;
import org.apache.storm.shade.org.joda.time.DateTime;
import org.apache.storm.task.TopologyContext;
import org.apache.storm.tuple.Values;
import org.slf4j.Logger;
import org.slf4j.LoggerFactory;

import java.util.Collections;
import java.util.List;
import java.util.Map;

/**
 * A Rough outline of what this internal spout could look like.
 * This doesn't implement the Storm IRichSpout interface because its not a 'real' spout,
 * but sits within the larger "SideLineSpout"  Many instances of these can get created and destroyed
 * during the life time of the "real" "SideLineSpout"
 */
public class VirtualSidelineSpout implements DelegateSidelineSpout {
    // Logging
    private static final Logger logger = LoggerFactory.getLogger(VirtualSidelineSpout.class);

    /**
     * Holds reference to our topologyContext.
     */
    private final TopologyContext topologyContext;

    /**
     * Holds reference to our topology configuration.
     */
    private final Map topologyConfig;

    private SidelineConsumer sidelineConsumer;
    private Deserializer deserializer;
    private FilterChain filterChain = new FilterChain();
    private boolean finished = false;

    // Define starting and ending offsets.
    private ConsumerState startingState = null;
    private ConsumerState endingState = null;

    /**
     * Flag to maintain if open() has been called already.
     */
    private boolean isOpened = false;

    private String consumerId;

    /**
     * For tracking failed messages, and knowing when to replay them.
     */
    private FailedMsgRetryManager failedMsgRetryManager;
    private Map<TupleMessageId, KafkaMessage> trackedMessages = Maps.newHashMap();

    public VirtualSidelineSpout(Map topologyConfig, TopologyContext topologyContext, Deserializer deserializer) {
        this(topologyConfig, topologyContext, deserializer, null, null);
    }

    /**
     * Constructor.
     * @param topologyConfig
     * @param topologyContext
     * @param startingState
     */
    public VirtualSidelineSpout(Map topologyConfig, TopologyContext topologyContext, Deserializer deserializer, ConsumerState startingState) {
        this(topologyConfig, topologyContext, deserializer, startingState, null);
    }

    /**
     * Constructor.
     * @param topologyConfig
     * @param topologyContext
     * @param startingState
     * @param endingState
     */
    public VirtualSidelineSpout(Map topologyConfig, TopologyContext topologyContext, Deserializer deserializer, ConsumerState startingState, ConsumerState endingState) {
        // Save reference to topology context
        this.topologyContext = topologyContext;

        // Save an immutable clone of the config
        this.topologyConfig = Collections.unmodifiableMap(topologyConfig);

        this.deserializer = deserializer;

        this.startingState = startingState;

        this.endingState = endingState;
    }

    /**
     * For testing only! Constructor used in testing to inject SidelineConsumer instance.
     *
     * @param config
     * @param topologyContext
     * @param deserializer - Injected deserializer instance, typically used for testing.
     * @param sidelineConsumer
     */
    protected VirtualSidelineSpout(Map config, TopologyContext topologyContext, Deserializer deserializer, SidelineConsumer sidelineConsumer) {
        this(config, topologyContext, deserializer);
        this.sidelineConsumer = sidelineConsumer;
    }

    /**
     * For testing only! Constructor used in testing to inject SidelineConsumer instance.
     *
     * @param config
     * @param topologyContext
     * @param deserializer - Injected deserializer instance, typically used for testing.
     * @param sidelineConsumer
     */
    protected VirtualSidelineSpout(Map config, TopologyContext topologyContext, Deserializer deserializer, SidelineConsumer sidelineConsumer, ConsumerState startingState, ConsumerState endingState) {
        this(config, topologyContext, deserializer, startingState, endingState);
        this.sidelineConsumer = sidelineConsumer;
    }

    /**
     * Used to inject a mock RetryManager during test.
     * @param failedMsgRetryManager
     */
    protected void setFailedMsgRetryManager(FailedMsgRetryManager failedMsgRetryManager) {
        this.failedMsgRetryManager = failedMsgRetryManager;
    }

    /**
     * Initializes the "Virtual Spout."
     */
    @Override
    public void open() {
        // Maintain state if this has been opened or not.
        if (isOpened) {
            throw new IllegalStateException("Cannot call open more than once!");
        }
        // Set state to true.
        isOpened = true;

        // TODO Remove
        logger.info("Defined Starting State: {}", startingState);
        logger.info("Defined Ending State: {}", endingState);

        // If no failed msg retry manager was injected, then we should load it from the config
        if (failedMsgRetryManager == null) {
            // TODO: use appropriate manager, for now use no retry manager.
            failedMsgRetryManager = new NoRetryFailedMsgRetryManager();
        }
        failedMsgRetryManager.prepare(topologyConfig);

        // Construct SidelineConsumerConfig from incoming config
        // TODO: use values from incoming config
        final List<String> kafkaBrokers = (List<String>) getTopologyConfigItem(SidelineSpoutConfig.KAFKA_BROKERS);
        final String consumerId = getConsumerId();
        final String topic = (String) getTopologyConfigItem(SidelineSpoutConfig.KAFKA_TOPIC);
        final SidelineConsumerConfig consumerConfig = new SidelineConsumerConfig(kafkaBrokers, consumerId, topic);

        // Build our implementation of ConsumerStateManager
        // TODO: use values from incoming config
        final List<String> zkHosts = Lists.newArrayList("localhost:21811");
        final String zkRoot = "/storm-sideline-spouts";
        final ConsumerStateManager stateManager = new ZookeeperConsumerStateManager(zkHosts, zkRoot, consumerId);

        // Do we need to set starting offset here somewhere?  Probably.
        // Either we need to set the offsets from the incoming config,
        // Or we need to tell it to start from somewhere

        // Create a consumer, but..
        // if one was injected via the constructor, just use it.
        if (sidelineConsumer == null) {
            sidelineConsumer = new SidelineConsumer(consumerConfig, stateManager);
        }

        // Connect the consumer
        sidelineConsumer.connect(startingState);
    }

    @Override
    public void close() {
        // TODO: Do we need to clean up state and remove it?

        // Close out the consumer
        sidelineConsumer.close();
        sidelineConsumer = null;
    }

    /**
     * Shoudl this return a tuple?  Some other intermediate abstraction?  The deserialized object
     * from the kafka message?  Unsure
     * @return unknown.
     */
    @Override
    public KafkaMessage nextTuple() {
        // Talk to a "failed tuple manager interface" object to see if any tuples
        // that failed previously are ready to be replayed.  This is an interface
        // meaning you can implement your own behavior here.  Maybe failed tuples never get replayed,
        // Maybe they get replayed a maximum number of times?  Maybe they get replayed forever but have
        // an exponential back off time period between fails?  Who knows/cares, not us cuz its an interface.
        // If so, emit that and return.
        final TupleMessageId nextFailedMessageId = failedMsgRetryManager.nextFailedMessageToRetry();
        if (nextFailedMessageId != null) {
            if (trackedMessages.containsKey(nextFailedMessageId)) {
                // Mark this as having a retry started
                failedMsgRetryManager.retryStarted(nextFailedMessageId);

                // Emit the tuple.
                logger.info("Emitting previously failed tuple with msgId {}", nextFailedMessageId);
                return trackedMessages.get(nextFailedMessageId);
            } else {
                logger.warn("Unable to find tuple that should be replayed due to a fail {}", nextFailedMessageId);
                failedMsgRetryManager.acked(nextFailedMessageId);
            }
        }

        // Grab the next message from kafka
        ConsumerRecord<byte[], byte[]> record = sidelineConsumer.nextRecord();
        if (record == null) {
            logger.warn("Unable to find any new messages from consumer");
            return null;
        }

        // Create a Tuple Message Id
        final TupleMessageId tupleMessageId = new TupleMessageId(record.topic(), record.partition(), record.offset(), getConsumerId());

        // Attempt to deserialize.
        final Values deserializedValues = deserializer.deserialize(record.topic(), record.partition(), record.offset(), record.key(), record.value());
        if (deserializedValues == null) {
            // Failed to deserialize, just ack and return null?
            logger.error("Deserialization returned null");
            ack(tupleMessageId);
            return null;
        }

        // Create KafkaMessage
        final KafkaMessage message = new KafkaMessage(tupleMessageId, deserializedValues);

        // Determine if this tuple exceeds our ending offset
        if (doesMessageExceedEndingOffset(tupleMessageId)) {
            logger.info("Tuple {} exceeds max offset, acking", tupleMessageId);

            // Unsubscribe partition this tuple belongs to.
            unsubscribeTopicPartition(tupleMessageId.getTopicPartition());

            // Ack tuple
            ack(tupleMessageId);

            // Return null.
            return null;
        }

        // Determine if this tuple should be filtered. If it IS filtered, loop and find the next one?
        // Loops through each step in the chain to filter a filter before emitting
        final boolean isFiltered  = this.filterChain.filter(message);

        // Keep Track of the tuple in this spout somewhere so we can replay it if it happens to fail.
<<<<<<< HEAD
        if (isFiltered) {
=======
        if (!isFiltered) {
            logger.info("Tuple {} is filtered, acking", message.getTupleMessageId());
>>>>>>> 4c717f14
            // Ack
            ack(tupleMessageId);

            // return null.
            return null;
        }

        // Track it message for potential retries.
        trackedMessages.put(tupleMessageId, message);

        // Return it.
        return message;
    }

    /**
     * For the given TupleMessageId, does it exceed any defined ending offsets?
     * @param tupleMessageId - The TupleMessageId to check.
     * @return - Boolean - True if it does, false if it does not.
     */
    protected boolean doesMessageExceedEndingOffset(final TupleMessageId tupleMessageId) {
        // If no end offsets defined
        if (endingState == null) {
            // Then this check is a no-op, return false
            return false;
        }

        final TopicPartition topicPartition = tupleMessageId.getTopicPartition();
        final long currentOffset = tupleMessageId.getOffset();

        // Find ending offset for this topic partition
        final Long endingOffset = endingState.getOffsetForTopicAndPartition(topicPartition);
        if (endingOffset == null) {
            // None defined?  Probably an error
            throw new IllegalStateException("Consuming from a topic/partition without a defined end offset? " + topicPartition + " not in (" + endingState + ")");
        }

        // If its >= the ending offset
        logger.info("Current Offset: {} EndingOffset: {}", currentOffset, endingOffset);
        if (currentOffset >= endingOffset) {
            // Then
            return true;
        }
        return false;
    }

    @Override
    public void ack(Object msgId) {
        if (msgId == null) {
            logger.warn("Null msg id passed, ignoring");
            return;
        }

        // Convert to TupleMessageId
        final TupleMessageId tupleMessageId;
        try {
            tupleMessageId = (TupleMessageId) msgId;
        } catch (ClassCastException e) {
            throw new IllegalArgumentException("Invalid msgId object type passed " + msgId.getClass());
        }

        // Talk to sidelineConsumer and mark the offset completed.
        sidelineConsumer.commitOffset(tupleMessageId.getTopicPartition(), tupleMessageId.getOffset());

        // Remove this tuple from the spout where we track things incase the tuple fails.
        trackedMessages.remove(tupleMessageId);

        // Mark it as completed in the failed message handler if it exists.
        failedMsgRetryManager.acked(tupleMessageId);
    }

    @Override
    public void fail(Object msgId) {
        if (msgId == null) {
            logger.warn("Null msg id passed, ignoring");
            return;
        }

        // Convert to TupleMessageId
        final TupleMessageId tupleMessageId;
        try {
            tupleMessageId = (TupleMessageId) msgId;
        } catch (ClassCastException e) {
            throw new IllegalArgumentException("Invalid msgId object type passed " + msgId.getClass());
        }

        // Add this tuple to a "failed tuple manager interface" object
        if (!failedMsgRetryManager.retryFurther(tupleMessageId)) {
            logger.info("Not retrying failed msgId any further {}", tupleMessageId);

            // Mark it as acked in failedMsgRetryManager
            failedMsgRetryManager.acked(tupleMessageId);

            // Ack it in the consumer
            sidelineConsumer.commitOffset(tupleMessageId.getTopicPartition(), tupleMessageId.getOffset());

            // Done.
            return;
        }

        // Otherwise mark it as failed.
        failedMsgRetryManager.failed(tupleMessageId);
    }

    @Override
    public boolean isFinished() {
        return finished;
    }

    @Override
    public void finish() {
        finished = true;
    }

    @Override
    public String getConsumerId() {
        return consumerId;
    }

    public void setConsumerId(String consumerId) {
        this.consumerId = consumerId;
    }

    public FilterChain getFilterChain() {
        return filterChain;
    }

    public ConsumerState getCurrentState() {
        return sidelineConsumer.getCurrentState();
    }

    public Map<String, Object> getTopologyConfig() {
        return topologyConfig;
    }

    public TopologyContext getTopologyContext() {
        return topologyContext;
    }

    public Object getTopologyConfigItem(final String key) {
        return topologyConfig.get(key);
    }

    /**
     * Unsubscribes the underlying consumer from the specified topic/partition.
     *
     * @param topicPartition - the topic/partition to unsubscribe from.
     * @return boolean - true if successfully unsub'd, false if not.
     */
    public boolean unsubscribeTopicPartition(TopicPartition topicPartition) {
        logger.info("Unsubscribing from partition {}", topicPartition);
        return sidelineConsumer.unsubscribeTopicPartition(topicPartition);
    }
}<|MERGE_RESOLUTION|>--- conflicted
+++ resolved
@@ -267,12 +267,8 @@
         final boolean isFiltered  = this.filterChain.filter(message);
 
         // Keep Track of the tuple in this spout somewhere so we can replay it if it happens to fail.
-<<<<<<< HEAD
         if (isFiltered) {
-=======
-        if (!isFiltered) {
             logger.info("Tuple {} is filtered, acking", message.getTupleMessageId());
->>>>>>> 4c717f14
             // Ack
             ack(tupleMessageId);
 
