/**
 * Copyright (c) 2017, Salesforce.com, Inc.
 * All rights reserved.
 *
 * Redistribution and use in source and binary forms, with or without modification, are permitted provided that the
 * following conditions are met:
 *
 * * Redistributions of source code must retain the above copyright notice, this list of conditions and the following
 *   disclaimer.
 *
 * * Redistributions in binary form must reproduce the above copyright notice, this list of conditions and the following
 *   disclaimer in the documentation and/or other materials provided with the distribution.
 *
 * * Neither the name of Salesforce.com nor the names of its contributors may be used to endorse or promote products
 *   derived from this software without specific prior written permission.
 *
 * THIS SOFTWARE IS PROVIDED BY THE COPYRIGHT HOLDERS AND CONTRIBUTORS "AS IS" AND ANY EXPRESS OR IMPLIED WARRANTIES,
 * INCLUDING, BUT NOT LIMITED TO, THE IMPLIED WARRANTIES OF MERCHANTABILITY AND FITNESS FOR A PARTICULAR PURPOSE ARE
 * DISCLAIMED. IN NO EVENT SHALL THE COPYRIGHT HOLDER OR CONTRIBUTORS BE LIABLE FOR ANY DIRECT, INDIRECT, INCIDENTAL,
 * SPECIAL, EXEMPLARY, OR CONSEQUENTIAL DAMAGES (INCLUDING, BUT NOT LIMITED TO, PROCUREMENT OF SUBSTITUTE GOODS OR
 * SERVICES; LOSS OF USE, DATA, OR PROFITS; OR BUSINESS INTERRUPTION) HOWEVER CAUSED AND ON ANY THEORY OF LIABILITY,
 * WHETHER IN CONTRACT, STRICT LIABILITY, OR TORT (INCLUDING NEGLIGENCE OR OTHERWISE) ARISING IN ANY WAY OUT OF THE
 * USE OF THIS SOFTWARE, EVEN IF ADVISED OF THE POSSIBILITY OF SUCH DAMAGE.
 */
package com.salesforce.storm.spout.sideline.kafka;

import com.google.common.collect.Lists;
import com.google.common.collect.Sets;
import com.salesforce.storm.spout.sideline.ConsumerPartition;
import com.salesforce.storm.spout.sideline.FactoryManager;
import com.salesforce.storm.spout.sideline.consumer.ConsumerPeerContext;
import com.salesforce.storm.spout.sideline.consumer.PartitionDistributor;
import com.salesforce.storm.spout.sideline.VirtualSpoutIdentifier;
import com.salesforce.storm.spout.sideline.consumer.ConsumerState;
import com.salesforce.storm.spout.sideline.consumer.PartitionOffsetsManager;
import com.salesforce.storm.spout.sideline.consumer.Record;
import com.salesforce.storm.spout.sideline.kafka.deserializer.Deserializer;
import com.salesforce.storm.spout.sideline.persistence.PersistenceAdapter;
import org.apache.kafka.clients.consumer.ConsumerRecord;
import org.apache.kafka.clients.consumer.ConsumerRecords;
import org.apache.kafka.clients.consumer.KafkaConsumer;
import org.apache.kafka.clients.consumer.OffsetOutOfRangeException;
import org.apache.kafka.common.Metric;
import org.apache.kafka.common.MetricName;
import org.apache.kafka.common.PartitionInfo;
import org.apache.kafka.common.TopicPartition;
import org.apache.storm.tuple.Values;
import org.slf4j.Logger;
import org.slf4j.LoggerFactory;

import java.time.Clock;
import java.util.Collection;
import java.util.Collections;
import java.util.HashSet;
import java.util.Iterator;
import java.util.List;
import java.util.Map;
import java.util.Set;

/**
 * A high level kafka consumer that handles state/log offset management in a way that supports
 * marking messages as being processed in non-sequential order.  On consumer restarts, this implementation
 * errs on the side of re-playing a previously processed message (at least once semantics) over accidentally skipping
 * un-processed messages.  This means there exists certain scenarios where it could replay previously processed
 * messages.
 *
 * How does this Consumer track completed offsets?
 * This consumer will emit messages out the same sequential order as it consumes it from Kafka.  However there
 * is no guarantee what order those messages will get processed by a storm topology.  The topology could process
 * and ack those messages in any order.  So lets imagine the following scenario:
 *   Emit Offsets: 0,1,2,3,4,5
 *
 * For whatever reason offset #3 takes longer to process, so we get acks in the following order back from storm:
 *   Ack Offsets: 0,1,4,5,2
 *
 * At this point internally this consumer knows it has processed the above offsets, but is missing offset #3.
 * This consumer tracks completed offsets sequentially, meaning it will mark offset #2 as being the last finished offset
 * because it is the largest offset that we know we have acked every offset preceding it.  If at this point the topology
 * was stopped, and the consumer shut down, when the topology was redeployed, this consumer would resume consuming at
 * offset #3, re-emitting the following:
 *   Emit Offsets: 3,4,5
 *
 * Now imagine the following acks come in:
 *   Ack Offsets: 4,5,3
 *
 * Internally the consumer will recognize that offsets 3 through 5 are all complete, and now mark offset #5 as the last
 * finished offset.
 */
// TODO - rename this class?
public class Consumer implements com.salesforce.storm.spout.sideline.consumer.Consumer {
    // For logging.
    private static final Logger logger = LoggerFactory.getLogger(Consumer.class);

    // Kafka Consumer Instance and its Config.
    private KafkaConsumerConfig consumerConfig;
    private KafkaConsumer<byte[], byte[]> kafkaConsumer;

    /**
     * Boolean to prevent double initialization.
     */
    private boolean isOpen = false;

    /**
     * State/offset management.
     * ConsumerStateManager - Used to manage persisting consumer state, and when the consumer is restarted,
     * loading the last known consumer state back in.
     */
    private PersistenceAdapter persistenceAdapter;

    /**
     * Our Deserializer, it deserializes messages from Kafka into objects.
     */
    private Deserializer deserializer;

    /**
     * Since offsets are managed on a per partition basis, each namespace/partition has its own ConsumerPartitionStateManagers
     * instance to track its own offset.  The state of these are what gets persisted via the ConsumerStateManager.
     */
    private final PartitionOffsetsManager partitionOffsetsManager = new PartitionOffsetsManager();

    /**
     * Used to buffers messages read from Kafka.
     */
    private ConsumerRecords<byte[], byte[]> buffer = null;
    private Iterator<ConsumerRecord<byte[], byte[]>> bufferIterator = null;

    /**
     * Used to control how often we flush state using PersistenceAdapter.
     */
    private transient Clock clock = Clock.systemUTC();
    private long lastFlushTime = 0;

    /**
     * Default constructor.
     */
    public Consumer() {
    }

    /**
     * Constructor used for testing, allows for injecting a KafkaConsumer instance.
     */
    Consumer(final KafkaConsumer<byte[], byte[]> kafkaConsumer) {
        this();
        this.kafkaConsumer = kafkaConsumer;
    }

    /**
     * Get the kafka consumer, if it has been retried yet, set it up.
     * @return Kafka consumer
     */
    KafkaConsumer<byte[], byte[]> getKafkaConsumer() {
        // If kafkaConsumer is not null, we'll create one.
        // If it is NOT null, we'll re-use the instance we got passed in from the constructor.
        // Typically you'd pass in an instance for testing.
        if (kafkaConsumer == null) {
            // Construct new consumer
            kafkaConsumer = new KafkaConsumer<>(getConsumerConfig().getKafkaConsumerProperties());
        }

        return kafkaConsumer;
    }

    /**
     * Handles connecting to the Kafka cluster, determining which partitions to subscribe to,
     * and based on previously saved state from ConsumerStateManager, seek to the last positions processed on
     * each partition.
     * @param spoutConfig Configuration of Spout.
     * @param virtualSpoutIdentifier VirtualSpout running this consumer.
     * @param consumerPeerContext defines how many instances in total are running of this consumer.
     * @param persistenceAdapter The persistence adapter used to manage any state.
     * @param startingState (Optional) If not null, This defines the state at which the consumer should resume from.
     */
    public void open(final Map<String, Object> spoutConfig, final VirtualSpoutIdentifier virtualSpoutIdentifier, final ConsumerPeerContext consumerPeerContext, final PersistenceAdapter persistenceAdapter, final ConsumerState startingState) {
        // Simple state enforcement.
        if (isOpen) {
            throw new IllegalStateException("Cannot call open more than once.");
        }
        isOpen = true;

        // Build ConsumerConfig from spout Config
        // Construct SidelineConsumerConfig based on topology config.
        final List<String> kafkaBrokers = (List<String>) spoutConfig.get(KafkaConsumerConfig.KAFKA_BROKERS);
        final String topic = (String) spoutConfig.get(KafkaConsumerConfig.KAFKA_TOPIC);

        // TODO ConsumerConfig should use a VirtualSpoutIdentifier
        final KafkaConsumerConfig consumerConfig = new KafkaConsumerConfig(kafkaBrokers, virtualSpoutIdentifier.toString(), topic);

        // Use ConsumerPeerContext to setup how many instances we have.
        consumerConfig.setNumberOfConsumers(
            consumerPeerContext.getTotalInstances()
        );
        consumerConfig.setIndexOfConsumer(
            consumerPeerContext.getInstanceNumber()
        );

        // Optionally set state autocommit properties
        if (spoutConfig.containsKey(KafkaConsumerConfig.CONSUMER_STATE_AUTOCOMMIT)) {
            consumerConfig.setConsumerStateAutoCommit((Boolean) spoutConfig.get(KafkaConsumerConfig.CONSUMER_STATE_AUTOCOMMIT));
            consumerConfig.setConsumerStateAutoCommitIntervalMs((Long) spoutConfig.get(KafkaConsumerConfig.CONSUMER_STATE_AUTOCOMMIT_INTERVAL_MS));
        }

        // Create deserializer.
        final Deserializer deserializer = FactoryManager.createNewInstance((String) spoutConfig.get(KafkaConsumerConfig.DESERIALIZER_CLASS));

        // Save references
        this.consumerConfig = consumerConfig;
        this.persistenceAdapter = persistenceAdapter;
        this.deserializer = deserializer;

        // Get partitions
        List<TopicPartition> topicPartitions = getPartitions();
        if (topicPartitions.isEmpty()) {
            throw new RuntimeException("Cannot assign partitions when there are none!");
        }

        logger.info("Assigning namespace and partitions = {}", topicPartitions);

        // Assign our consumer to the given partitions
        getKafkaConsumer().assign(topicPartitions);

        for (TopicPartition topicPartition : topicPartitions) {
            Long startingOffset = null;

            if (startingState != null) {
                startingOffset = startingState.getOffsetForNamespaceAndPartition(topicPartition.topic(), topicPartition.partition());
            }

            // Check to see if we have an existing offset saved for this partition
            Long offset = persistenceAdapter.retrieveConsumerState(getConsumerId(), topicPartition.partition());

            if (offset == null && startingOffset != null) {
                offset = startingOffset;
            }

            // If we have a non-null offset
            if (offset != null) {
                // We have a stored offset, so pick up on the partition where we left off
                logger.info("Resuming namespace {} partition {} at offset {}", topicPartition.topic(), topicPartition.partition(), (offset + 1));
                getKafkaConsumer().seek(topicPartition, (offset + 1));
            } else {
                // We do not have an existing offset saved, so start from the head
                getKafkaConsumer().seekToBeginning(Collections.singletonList(topicPartition));
                offset = getKafkaConsumer().position(topicPartition) - 1;

                logger.info(
                    "Starting at the beginning of namespace {} partition {} => offset {}",
                    topicPartition.topic(), topicPartition.partition(), offset
                );
            }

            // Start tracking offsets on ConsumerPartition
            partitionOffsetsManager.replaceEntry(
                new ConsumerPartition(topicPartition.topic(), topicPartition.partition()),
                offset
            );
        }
    }

    /**
     * Ask the consumer for the next message from Kafka.
     * @return The next Record read from kafka, or null if no such msg is available.
     */
    public Record nextRecord() {
        // Fill our buffer if its empty
        fillBuffer();

        // Check our iterator for the next message
        if (!bufferIterator.hasNext()) {
            // Oh no!  No new msg found.
            logger.debug("Unable to fill buffer...nothing new!");
            return null;
        }

        // Iterate to next result
        final ConsumerRecord<byte[], byte[]> nextRecord = bufferIterator.next();

        // Create consumerPartition instance
        final ConsumerPartition consumerPartition = new ConsumerPartition(nextRecord.topic(), nextRecord.partition());

        // Track this new message's state
        partitionOffsetsManager.startOffset(consumerPartition, nextRecord.offset());

        // Deserialize into values
        final Values deserializedValues = getDeserializer().deserialize(nextRecord.topic(), nextRecord.partition(), nextRecord.offset(), nextRecord.key(), nextRecord.value());

        // Handle null
        if (deserializedValues == null) {
            // Failed to deserialize, just ack and return null?
            logger.debug("Deserialization returned null");

            // Mark as completed.
            commitOffset(consumerPartition, nextRecord.offset());

            // return null
            return null;
        }

        // Return the record
        return new Record(nextRecord.topic(), nextRecord.partition(), nextRecord.offset(), deserializedValues);
    }

    /**
     * Mark a particular offset on a Topic/Partition as having been successfully processed.
     * @param consumerPartition The Topic & Partition the offset belongs to
     * @param offset The offset that should be marked as completed.
     */
    private void commitOffset(final ConsumerPartition consumerPartition, final long offset) {
        // Track internally which offsets we've marked completed
        partitionOffsetsManager.finishOffset(consumerPartition, offset);

        // Occasionally flush
        timedFlushConsumerState();
    }

    /**
     * Marks a particular offset on a Topic/Partition as having been successfully processed.
     * @param namespace The topic offset belongs to.
     * @param partition The partition the offset belongs to.
     * @param offset The offset that should be marked as completed.
     */
    public void commitOffset(final String namespace, final int partition, final long offset) {
        commitOffset(new ConsumerPartition(namespace, partition), offset);
    }

    /**
     * Conditionally flushes the consumer state to the persistence layer based
     * on a time-out condition.
     *
     * @return True if we flushed state, false if we didn't
     */
    protected boolean timedFlushConsumerState() {
        // If we have auto commit off, don't commit
        if (!getConsumerConfig().isConsumerStateAutoCommit()) {
            return false;
        }

        // Get current system time.
        final long now = getClock().millis();

        // Set initial state if not defined
        if (lastFlushTime == 0) {
            lastFlushTime = now;
            return false;
        }

        // Determine if we should flush.
        if ((now - lastFlushTime) > getConsumerConfig().getConsumerStateAutoCommitIntervalMs()) {
            flushConsumerState();
            lastFlushTime = now;
            return true;
        }
        return false;
    }

    /**
     * Forces the Consumer's current state to be persisted.
     * @return A copy of the state that was persisted.
     */
    public ConsumerState flushConsumerState() {
        // Get the current state
        final ConsumerState consumerState = partitionOffsetsManager.getCurrentState();

        // Persist each partition offset

        for (Map.Entry<ConsumerPartition, Long> entry: consumerState.entrySet()) {
            final ConsumerPartition consumerPartition = entry.getKey();
            final long lastFinishedOffset = entry.getValue();

            // Persist it.
            persistenceAdapter.persistConsumerState(
                getConsumerId(),
                consumerPartition.partition(),
                lastFinishedOffset
            );
        }

        // return the state.
        return consumerState;
    }

    /**
     * Internal method used to fill internal message buffer from kafka.
     * Maybe this should be marked private.
     */
    private void fillBuffer() {
        // If our buffer is null, or our iterator is at the end
        if (buffer == null || !bufferIterator.hasNext()) {
            // Time to refill the buffer
            try {
                buffer = getKafkaConsumer().poll(300);
            } catch (OffsetOutOfRangeException outOfRangeException) {
                // Handle it
                handleOffsetOutOfRange(outOfRangeException);

                // Clear out so we can attempt next time.
                buffer = null;
                bufferIterator = null;

                // TODO: heh... this should be bounded most likely...
                fillBuffer();
                return;
            }

            // Create new iterator
            bufferIterator = buffer.iterator();
        }
    }

    /**
     * This method handles when a partition seek/retrieve request was out of bounds.
     * This happens in two scenarios:
     *  1 - The offset is too old and was cleaned up / removed by the broker.
     *  2 - The offset just plain does not exist.
     *
     * This is particularly nasty in that if the poll() was able to pull SOME messages from
     * SOME partitions before the exception was thrown, those messages are considered "consumed"
     * by KafkaClient, and there's no way to get them w/o seeking back to them for those partitions.
     *
     * This means when we roll back, we may replay some messages :/
     *
     * @param outOfRangeException The exception that was raised by the consumer.
     */
    private void handleOffsetOutOfRange(OffsetOutOfRangeException outOfRangeException) {
        // Grab the partitions that had errors
        final Set<TopicPartition> outOfRangePartitions = outOfRangeException.partitions();
        final Set<TopicPartition> resetPartitions = Sets.newHashSet();

        // Grab all partitions our consumer is subscribed too.
        Set<ConsumerPartition> allAssignedPartitions = getAssignedPartitions();

        // Loop over all subscribed partitions
        for (ConsumerPartition assignedConsumerPartition : allAssignedPartitions) {
            // Convert to TopicPartition
            final TopicPartition assignedTopicPartition = new TopicPartition(assignedConsumerPartition.namespace(), assignedConsumerPartition.partition());

<<<<<<< HEAD
            // The last offset we went to start
=======
>>>>>>> 36356407
            final long lastStartedOffset = partitionOffsetsManager.getLastStartedOffset(assignedConsumerPartition);

            // If this partition was out of range
            // we simply log an error about data loss, and skip them for now.
            if (outOfRangePartitions.contains(assignedTopicPartition)) {
                // The last offset we have in our persistence layer
                final long lastPersistedOffset = persistenceAdapter.retrieveConsumerState(
                    getConsumerId(),
                    assignedTopicPartition.partition()
                );
                // The offset that was in the error
                final long exceptionOffset = outOfRangeException.offsetOutOfRangePartitions().get(assignedTopicPartition);

                logger.error(
<<<<<<< HEAD
                    "DATA LOSS ERROR - offset {} for partition {} was out of range, last persisted = {}, last started = {}, offsetManager = {}, original exception = {}",
=======
                    "DATA LOSS ERROR - offset {} for partition {} was out of range, last started = {}, last persisted = {}, original exception = {}",
>>>>>>> 36356407
                    exceptionOffset,
                    assignedConsumerPartition,
                    lastStartedOffset,
                    lastPersistedOffset,
<<<<<<< HEAD
                    lastStartedOffset,
                    partitionOffsetsManager.getCurrentState(),
=======
>>>>>>> 36356407
                    outOfRangeException
                );

                // We have a hypothesis that the consumer can actually seek past the last message of the topic,
                // this yields this error and we want to catch it and try to back it up just a bit to a place that
                // we can work from.
                if (exceptionOffset - 1 == lastStartedOffset || exceptionOffset - 1 == lastPersistedOffset) {
                    final long resetOffset = lastStartedOffset > lastPersistedOffset ? lastPersistedOffset : lastStartedOffset;

                    logger.warn(
                        "DATA LOSS ERROR - On {} Seeking {} (lastPersistedOffset = {}, lastStartedOffset = {})",
                        assignedTopicPartition,
                        resetOffset,
                        lastPersistedOffset,
                        lastStartedOffset
                    );

                    getKafkaConsumer().seek(assignedTopicPartition, resetOffset);
                } else {
                    resetPartitions.add(assignedTopicPartition);
                }

                continue;
            }

            // This partition did NOT have any errors, but its possible that we "lost" some messages
            // during the poll() call.  This partition needs to seek back to its previous position
            // before the exception was thrown.

            // Annoyingly we can't ask the KafkaConsumer for the current position via position() because
            // it will assume we've consumed the messages it received prior to throwing the exception
            // and we'll skip message, and we have no way to access those already consumed messages.

            // Whatever offset is returned here, we've already played into the system.  We could try to seek
            // to the this offset + 1, but there's no promise that offset actually exists!  If we did that and it doesn't
            // exist, we'll reset that partition back to the earliest erroneously.

            // The short of this means, we're going to replay a message from each partition we seek back to, but
            // thats better than missing offsets entirely.

            // If offset is -1
            if (lastStartedOffset == -1) {
                // That means we haven't started tracking any offsets yet, we should seek to earliest on this partition
                logger.info("Partition {} has no stored offset, resetting to earliest {}", assignedConsumerPartition, lastStartedOffset);
                resetPartitionsToEarliest(Collections.singletonList(assignedTopicPartition));
            } else {
                logger.info("Backtracking {} offset to {}", assignedConsumerPartition, lastStartedOffset);
                getKafkaConsumer().seek(assignedTopicPartition, lastStartedOffset);
            }
        }

        // All of the error'd partitions we need to seek to earliest available position.
        resetPartitionsToEarliest(resetPartitions);
    }

    /**
     * Internal method that given a collection of topic partitions will find the earliest
     * offset for that partition, seek the underlying consumer to it, and reset its internal
     * offset tracking to that new position.
     *
     * This should be used when no state exists for a given partition, OR if the offset
     * requested was too old.
     * @param topicPartitions The collection of offsets to reset offsets for to the earliest position.
     */
    private void resetPartitionsToEarliest(Collection<TopicPartition> topicPartitions) {
        // Seek to earliest for each
        logger.info("Seeking to earliest offset on partitions {}", topicPartitions);
        getKafkaConsumer().seekToBeginning(topicPartitions);

        // Now for each partition
        for (TopicPartition topicPartition: topicPartitions) {
            // Determine the current offset now that we've seeked to earliest
            // We subtract one from this offset and set that as the last "committed" offset.
            final long newOffset = getKafkaConsumer().position(topicPartition) - 1;

            // We need to reset the saved offset to the current value
            // Replace PartitionOffsetManager with new instance from new position.
            logger.info("Partition {} using new earliest offset {}", topicPartition, newOffset);
            partitionOffsetsManager.replaceEntry(
                new ConsumerPartition(topicPartition.topic(), topicPartition.partition()), newOffset
            );
        }
    }

    /**
     * Close out Kafka connections.
     */
    public void close() {
        // If our consumer is already null
        if (kafkaConsumer == null) {
            // Do nothing.
            return;
        }

        // Close out persistence manager.
        persistenceAdapter.close();

        // Call close on underlying consumer
        kafkaConsumer.close();
        kafkaConsumer = null;
    }

    /**
     * @return The defined consumer config.
     */
    KafkaConsumerConfig getConsumerConfig() {
        return consumerConfig;
    }

    /**
     * @return PersistenceAdapter instance.
     */
    public PersistenceAdapter getPersistenceAdapter() {
        return persistenceAdapter;
    }

    /**
     * @return A set of all the partitions currently subscribed to.
     */
    Set<ConsumerPartition> getAssignedPartitions() {
        // Create our return set using abstracted TopicPartition
        Set<ConsumerPartition> assignedPartitions = new HashSet<>();

        // Loop over resumes from underlying kafka consumer
        for (TopicPartition topicPartition: getKafkaConsumer().assignment()) {
            // Convert object type
            assignedPartitions.add(new ConsumerPartition(topicPartition.topic(), topicPartition.partition()));
        }
        // Return immutable copy of our list.
        return Collections.unmodifiableSet(assignedPartitions);
    }

    /**
     * Unsubscribe the consumer from a specific topic/partition.
     * @param consumerPartitionToUnsubscribe the Topic/Partition to stop consuming from.
     * @return boolean, true if unsubscribed, false if it did not.
     */
    public boolean unsubscribeConsumerPartition(final ConsumerPartition consumerPartitionToUnsubscribe) {
        // Determine what we're currently assigned to,
        // We clone the returned set so we can modify it.
        Set<ConsumerPartition> assignedTopicPartitions = Sets.newHashSet(getAssignedPartitions());

        // If it doesn't contain our namespace partition
        if (!assignedTopicPartitions.contains(consumerPartitionToUnsubscribe)) {
            // For now return false, but maybe we should throw exception?
            return false;
        }
        // Remove it
        assignedTopicPartitions.remove(consumerPartitionToUnsubscribe);

        // Convert to TopicPartitions to interact with underlying kafka consumer.
        Set<TopicPartition> reassignedTopicPartitions = new HashSet<>();
        for (ConsumerPartition consumerPartition : assignedTopicPartitions) {
            reassignedTopicPartitions.add(new TopicPartition(consumerPartition.namespace(), consumerPartition.partition()));
        }

        // Reassign consumer
        kafkaConsumer.assign(reassignedTopicPartitions);

        // return boolean
        return true;
    }

    /**
     * Returns what the consumer considers its current "finished" state to be.  This means the highest
     * offsets for all partitions its consuming that it has tracked as having been complete.
     *
     * @return The Consumer's current state.
     */
    public ConsumerState getCurrentState() {
        return partitionOffsetsManager.getCurrentState();
    }

    /**
     * @return returns our unique consumer identifier.
     */
    String getConsumerId() {
        return getConsumerConfig().getConsumerId();
    }

    /**
     * @return return our clock implementation.  Useful for testing.
     */
    protected Clock getClock() {
        return clock;
    }

    /**
     * For injecting a clock implementation.  Useful for testing.
     * @param clock the clock implementation to use.
     */
    protected void setClock(Clock clock) {
        this.clock = clock;
    }

    /**
     * @return Deserializer instance.
     */
    Deserializer getDeserializer() {
        return deserializer;
    }

    /**
     * This will remove all state from the persistence manager.
     * This is typically called when the consumer has finished reading
     * everything that it wants to read, and does not need to be resumed.
     */
    public void removeConsumerState() {
        logger.info("Removing Consumer state for ConsumerId: {}", getConsumerId());

        final Set<ConsumerPartition> consumerPartitions = partitionOffsetsManager.getAllManagedConsumerPartitions();
        for (ConsumerPartition consumerPartition : consumerPartitions) {
            getPersistenceAdapter().clearConsumerState(getConsumerId(), consumerPartition.partition());
        }
    }

    /**
     * Get the partitions that this particular consumer instance should consume from.
     * @return List of partitions to consume from
     */
    private List<TopicPartition> getPartitions() {
        // Ask Kafka for all of the partitions that are available
        final List<PartitionInfo> allPartitionInfos = getKafkaConsumer().partitionsFor(consumerConfig.getTopic());

        // Convert all of our partition info objects into a primitive list of the partition ids
        final int[] allPartitionIds = allPartitionInfos.stream().map(PartitionInfo::partition).mapToInt(i -> i).toArray();

        // Perform our calculation
        final int[] partitionsIds = PartitionDistributor.calculatePartitionAssignment(
            consumerConfig.getNumberOfConsumers(),
            consumerConfig.getIndexOfConsumer(),
            allPartitionIds
        );

        // Convert our partition ids back to a list of TopicPartition records
        final List<TopicPartition> topicPartitions = Lists.newArrayList();

        for (final int partitonId : partitionsIds) {
            topicPartitions.add(
                new TopicPartition(
                    consumerConfig.getTopic(),
                    partitonId
                )
            );
        }

        // Return TopicPartitions for our assigned partitions
        return topicPartitions;
    }

    private Map<MetricName, ? extends Metric> metrics() {
        return getKafkaConsumer().metrics();
    }

    /**
     * @return The maximum lag of the consumer.
     */
    public double getMaxLag() {
        for (Map.Entry<MetricName, ? extends Metric> entry : metrics().entrySet()) {
            if (entry.getKey().name().equals("records-lag-max")) {
                return entry.getValue().value();
            }
        }
        // Fall thru return value?
        return -1.0;
    }
}<|MERGE_RESOLUTION|>--- conflicted
+++ resolved
@@ -433,10 +433,7 @@
             // Convert to TopicPartition
             final TopicPartition assignedTopicPartition = new TopicPartition(assignedConsumerPartition.namespace(), assignedConsumerPartition.partition());
 
-<<<<<<< HEAD
             // The last offset we went to start
-=======
->>>>>>> 36356407
             final long lastStartedOffset = partitionOffsetsManager.getLastStartedOffset(assignedConsumerPartition);
 
             // If this partition was out of range
@@ -451,20 +448,11 @@
                 final long exceptionOffset = outOfRangeException.offsetOutOfRangePartitions().get(assignedTopicPartition);
 
                 logger.error(
-<<<<<<< HEAD
-                    "DATA LOSS ERROR - offset {} for partition {} was out of range, last persisted = {}, last started = {}, offsetManager = {}, original exception = {}",
-=======
                     "DATA LOSS ERROR - offset {} for partition {} was out of range, last started = {}, last persisted = {}, original exception = {}",
->>>>>>> 36356407
                     exceptionOffset,
                     assignedConsumerPartition,
                     lastStartedOffset,
                     lastPersistedOffset,
-<<<<<<< HEAD
-                    lastStartedOffset,
-                    partitionOffsetsManager.getCurrentState(),
-=======
->>>>>>> 36356407
                     outOfRangeException
                 );
 
