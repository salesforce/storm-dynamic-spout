--- conflicted
+++ resolved
@@ -34,9 +34,6 @@
     private static final String CONFIGURATION_END_DELIMITER = "[//]: <> (CONFIGURATION_END_DELIMITER)";
 
     public static void main(String[] args) throws Exception {
-<<<<<<< HEAD
-        Map<String, Object> config = SpoutConfig.setDefaults(Maps.newHashMap());
-=======
         // Assume folders and files are relative to the project root
         Path readmePath = Paths.get("README.md");
         Path readmeTempOutPath = Paths.get("target/README.md");
@@ -92,8 +89,7 @@
     private static void mergeConfigSection(PrintWriter readmePrintWriter) throws IllegalAccessException, NoSuchFieldException {
         readmePrintWriter.println();
 
-        Map<String, Object> config = SidelineSpoutConfig.setDefaults(Maps.newHashMap());
->>>>>>> 22fecac8
+        Map<String, Object> config = SpoutConfig.setDefaults(Maps.newHashMap());
 
         Map<Documentation.Category, List<String>> lines = new TreeMap<>();
 
