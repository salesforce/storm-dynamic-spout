--- conflicted
+++ resolved
@@ -151,19 +151,6 @@
                     spout.flushState();
                     lastFlush = clock.millis();
                 }
-
-<<<<<<< HEAD
-                try {
-                    Thread.sleep(SPOUT_THREAD_SLEEP);
-                } catch (InterruptedException ex) {
-                    logger.warn("Thread interrupted, shutting down...");
-                    spout.finish();
-                }
-=======
-                // Update run timer, this clicks up for as long as this instance is running.
-                final long currentRunTime = clock.millis();
-                metricsRecorder.assignValue(spout.getClass(), spout.getConsumerId() + ".runTimeMS", (currentRunTime - startTime));
->>>>>>> 0d694897
             }
 
             logger.info("Finishing {} spout", spout.getConsumerId());
