[![Build Status](https://travis-ci.org/salesforce/storm-dynamic-spout.svg?branch=master)](https://travis-ci.org/salesforce/storm-dynamic-spout)

*This project is under active development.*

<!-- START doctoc generated TOC please keep comment here to allow auto update -->
<!-- DON'T EDIT THIS SECTION, INSTEAD RE-RUN doctoc TO UPDATE -->
**Table of Contents**  *generated with [DocToc](https://github.com/thlorenz/doctoc)*

- [Getting Started](#getting-started)
- [Dynamic Spout Framework](#dynamic-spout-framework)
  - [Purpose of this project](#purpose-of-this-project)
    - [Example use case: Multi-tenant processing](#example-use-case-multi-tenant-processing)
  - [How does it work?](#how-does-it-work)
  - [How does it  _really_ work?](#how-does-it--_really_-work)
  - [Dependencies](#dependencies)
  - [When the Topology Starts](#when-the-topology-starts)
  - [Configuration](#configuration)
    - [Sideline](#sideline)
    - [Persistence](#persistence)
    - [Zookeeper Persistence](#zookeeper-persistence)
    - [Kafka](#kafka)
  - [Components](#components)
  - [Provided Implementations](#provided-implementations)
    - [PersistenceAdapter Implementations](#persistenceadapter-implementations)
    - [RetryManager Implementations](#retrymanager-implementations)
    - [MessageBuffer Implementations](#messagebuffer-implementations)
    - [MetricsRecorder Implementations](#metricsrecorder-implementations)
  - [Handlers](#handlers)
    - [SpoutHandler](#spouthandler)
    - [VirtualSpoutHandler](#virtualspouthandler)
  - [Metrics](#metrics)
- [Sidelining](#sidelining)
  - [Getting Started](#getting-started-1)
  - [Starting Sideline Request](#starting-sideline-request)
  - [Stoping Sideline Request](#stoping-sideline-request)
  - [Dependencies](#dependencies-1)
  - [Components](#components-1)
  - [Example Trigger Implementation](#example-trigger-implementation)
  - [Stopping & Redeploying the topology?](#stopping--redeploying-the-topology)
- [Contributing](#contributing)
  - [Submitting a Contribution](#submitting-a-contribution)
  - [Acceptance Criteria](#acceptance-criteria)
- [Other Notes](#other-notes)
  - [Configuration & README](#configuration--readme)
  - [Checkstyle](#checkstyle)

<!-- END doctoc generated TOC please keep comment here to allow auto update -->

# Getting Started

To use this library add the following to your pom.xml:

```
<dependency>
    <groupId>com.salesforce.storm</groupId>
    <artifactId>dynamic-spout</artifactId>
    <version>0.9.0</version>
</dependency>
```

Or try out the bleeding edge version (API may be unstable:

```
<dependency>
    <groupId>com.salesforce.storm</groupId>
    <artifactId>dynamic-spout</artifactId>
    <version>0.10-SNAPSHOT</version>
</dependency>
```

In addition to the library we publish source jars and javadocs to maven central. You can find those [here](https://search.maven.org/#artifactdetails%7Ccom.salesforce.storm%7Cdynamic-spout%7C0.8.0%7Cjar).

This project uses the latest [Apache Storm](https://storm.apache.org/) and [Apache Kafka](https://kafka.apache.org/) releases, but this library should function fine using any Storm 1.0 release or higher and any Kafka release 0.10 or higher.  If you run into compatibility problems please let us know by [filing an issue on GitHub](https://github.com/salesforce/storm-dynamic-spout/issues).

# Dynamic Spout Framework

## Purpose of this project
The purpose of this project is to create a reusable set of components that can be used to build a system of spouts masked behind a single spout for Apache Storm. The original use case for this framework was Apache Kafka Sidelining, but the framework was quickly found to have value in other stream processing contexts.

### Example use case: Multi-tenant processing
When consuming a multi-tenant commit log you may want to postpone processing for one or more tenants. Imagine  that a subset of your tenants database infrastructure requires downtime for maintenance.  Using the Kafka-Spout implementation you really only have two options to deal with this situation:

1. You could stop your entire topology for all tenants while the maintenance is performed for the small subset of tenants.  

2. You could filter these tenants out from being processed by your topology, then after the maintenance is complete start a separate topology/Kafka-Spout instance that somehow knows where to start and stop consuming, and by way filter bolts on the consuming topology re-process only the events for the tenants that were previously filtered.

Unfortunately both of these solutions are complicated, error prone and down right painful. The alternative is to represent a use case like this with a collection of spouts behind a single spout, or what we call a `VirtualSpout` instance behind a `DynamicSpout` that handled the management of starting and stopping those `VirtualSpout` instances.
 
## How does it work?
The `DynamicSpout` is really a container of many `VirtualSpout` instances, which each handle processing messages from their defined `Consumer` and pass them into Apache Storm as a single stream.

This spout implementation exposes two interfaces for controlling **WHEN** and **WHAT** messages from Kafka get skipped and marked for processing at a later point in time.

The **Trigger Interface** allows you to hook into the spout so that you start and stop **WHEN** messages are delayed from processing, and **WHEN** the spout will resume processing messages that it previously delayed.

The **Filter Interface** allows you to define **WHAT** messages the spout will mark for delayed processing.

The spout implementation handles the rest for you!  It tracks your filter criteria as well as offsets within Kafka topics to know where it started and stopped filtering.  It then uses this metadata to replay only those messages which got filtered.

## How does it  _really_ work?
Lets define the major components of the `DynamicSpout` framework and give a brief explanation of what their role is.  Then we'll build up how they all work together.

## Dependencies
Using the default straight-out-of-the-box configuration, this spout has the following dependencies:
- [Apache Storm 1.0.x](https://storm.apache.org/) - This one should be self explanatory.
- [Zookeeper](https://zookeeper.apache.org/) - Metadata the spout tracks has to be persisted somewhere, by default we use Zookeeper.  This is not a hard dependency as you can write your own [`PersistenceAdapter`](src/main/java/com/salesforce/storm/spout/dynamic/persistence/PersistenceAdapter.java) implementation to store this metadata any where you would like.  Mysql? Redis? Kafka? Sure!  Contribute an adapter to the project!

## When the Topology Starts
When your topology is deployed with a `DynamicSpout` and it starts up, the `DynamicSpout` will first start the `SpoutMonitor`. The `SpoutMonitor` will watch for `VirtualSpout` instances that are added to it, this is typically handled by a `SpoutHandler` instance that is configured on the `DynamicSpout`.  Each `VirtualSpout` will create a `Consumer` that leverages a starting `ConsumerState` to begin it's work.  
 
## Configuration
All of these options can be found inside of [SidelineSpoutConfig](src/main/java/com/salesforce/storm/spout/dynamic/config/SidelineSpoutConfig.java).

[//]: <> (CONFIGURATION_BEGIN_DELIMITER)

Config Key | Type | Required | Description | Default Value |
---------- | ---- | -------- | ----------- | ------------- |
spout.consumer.class | String |  | Defines which Consumer implementation to use. Should be a full classpath to a class that implements the Consumer interface. | com.salesforce.storm.spout.dynamic.kafka.Consumer
spout.coordinator.consumer_state_flush_interval_ms | Long |  | How often we'll make sure each VirtualSpout persists its state, in Milliseconds. | 30000
spout.coordinator.max_concurrent_virtual_spouts | Integer |  | The size of the thread pool for running virtual spouts. | 10
spout.coordinator.max_spout_shutdown_time_ms | Long |  | How long we'll wait for all VirtualSpout's to cleanly shut down, before we stop them with force, in Milliseconds. | 10000
spout.coordinator.monitor_thread_interval_ms | Long |  | How often our monitor thread will run and watch over its managed virtual spout instances, in milliseconds. | 2000
spout.coordinator.tuple_buffer.class | String |  | Defines which MessageBuffer implementation to use. Should be a full classpath to a class that implements the MessageBuffer interface. | com.salesforce.storm.spout.dynamic.buffer.RoundRobinBuffer
spout.coordinator.tuple_buffer.max_size | Integer |  | Defines maximum size of the tuple buffer.  After the buffer reaches this size the internal kafka consumers will be blocked from consuming. | 2000
spout.coordinator.virtual_spout_id_prefix | String |  | Defines a VirtualSpoutId prefix to use for all VirtualSpouts created by the spout. This must be unique to your spout instance, and must not change between deploys. | 
spout.metrics.class | String |  | Defines which MetricsRecorder implementation to use. Should be a full classpath to a class that implements the MetricsRecorder interface. | com.salesforce.storm.spout.dynamic.metrics.LogRecorder
spout.metrics.enable_task_id_prefix | Boolean |  | Defines if MetricsRecorder instance should include the taskId in the metric key. | 
spout.metrics.time_bucket | Integer |  | Defines the time bucket to group metrics together under. | 
spout.output_fields | List |  | Defines the output fields that the spout will emit as a list of field names. | 
spout.output_stream_id | String |  | Defines the name of the output stream tuples will be emitted out of. | default
spout.retry_manager.class | String | Required | Defines which RetryManager implementation to use. Should be a full classpath to a class that implements the RetryManager interface. | com.salesforce.storm.spout.dynamic.retry.DefaultRetryManager
spout.retry_manager.delay_multiplier | Double |  | Defines how quickly the delay increases after each failed tuple. Example: A value of 2.0 means the delay between retries doubles.  eg. 4, 8, 16 seconds, etc. | 
spout.retry_manager.initial_delay_ms | Long |  | Defines how long to wait before retry attempts are made on failed tuples, in milliseconds. Each retry attempt will wait for (number_of_times_message_has_failed * min_retry_time_ms). Example: If a tuple fails 5 times, and the min retry time is set to 1000, it will wait at least (5 * 1000) milliseconds before the next retry attempt. | 1000
spout.retry_manager.retry_delay_max_ms | Long |  | Defines an upper bound of the max delay time between retried a failed tuple. | 
spout.retry_manager.retry_limit | Integer |  | Defines how many times a failed message will be replayed before just being acked. A negative value means tuples will be retried forever. A value of 0 means tuples will never be retried. A positive value means tuples will be retried up to this limit, then dropped. | 25
spout.spout_handler_class | String |  | Defines which SpoutHandler implementation to use. Should be a fully qualified class path that implements the SpoutHandler interface. | com.salesforce.storm.spout.dynamic.handler.NoopSpoutHandler
spout.virtual_spout_handler_class | String |  | Defines which VirtualSpoutHandler implementation to use. Should be a fully qualified class path that implements the VirtualSpoutHandler interface. | com.salesforce.storm.spout.dynamic.handler.NoopVirtualSpoutHandler

### Persistence
Config Key | Type | Required | Description | Default Value |
---------- | ---- | -------- | ----------- | ------------- |
spout.persistence_adapter.class | String | Required | Defines which PersistenceAdapter implementation to use. Should be a full classpath to a class that implements the PersistenceAdapter interface. | 

### Zookeeper Persistence
Config Key | Type | Required | Description | Default Value |
---------- | ---- | -------- | ----------- | ------------- |
spout.persistence.zookeeper.connection_timeout | Integer |  | Zookeeper connection timeout. | 6000
spout.persistence.zookeeper.retry_attempts | Integer |  | Zookeeper retry attempts. | 10
spout.persistence.zookeeper.retry_interval | Integer |  | Zookeeper retry interval. | 10
spout.persistence.zookeeper.root | String |  | Defines the root path to persist state under. Example: "/consumer-state" | 
spout.persistence.zookeeper.servers | List |  | Holds a list of Zookeeper server Hostnames + Ports in the following format: ["zkhost1:2181", "zkhost2:2181", ...] | 
spout.persistence.zookeeper.session_timeout | Integer |  | Zookeeper session timeout. | 6000



### Kafka
Config Key | Type | Required | Description | Default Value |
---------- | ---- | -------- | ----------- | ------------- |
spout.coordinator.virtual_spout_id_prefix | String |  | Defines a consumerId prefix to use for all consumers created by the spout. This must be unique to your spout instance, and must not change between deploys. | 
spout.kafka.brokers | List |  | Holds a list of Kafka Broker hostnames + ports in the following format: ["broker1:9092", "broker2:9092", ...] | 
spout.kafka.deserializer.class | String |  | Defines which Deserializer (Schema?) implementation to use. Should be a full classpath to a class that implements the Deserializer interface. | 
spout.kafka.topic | String |  | Defines which Kafka topic we will consume messages from. | 



Config Key | Type | Required | Description | Default Value |
---------- | ---- | -------- | ----------- | ------------- |
sideline.persistence.zookeeper.connection_timeout | Integer |  | Zookeeper connection timeout. | 
sideline.persistence.zookeeper.retry_attempts | Integer |  | Zookeeper retry attempts. | 
sideline.persistence.zookeeper.retry_interval | Integer |  | Zookeeper retry interval. | 
sideline.persistence.zookeeper.root | String |  | Defines the root path to persist state under. Example: "/consumer-state" | 
sideline.persistence.zookeeper.servers | List |  | Holds a list of Zookeeper server Hostnames + Ports in the following format: ["zkhost1:2181", "zkhost2:2181", ...] | 
sideline.persistence.zookeeper.session_timeout | Integer |  | Zookeeper session timeout. | 
sideline.persistence_adapter.class | String | Required | Defines which PersistenceAdapter implementation to use. Should be a full classpath to a class that implements the PersistenceAdapter interface. | 
sideline.trigger_class | String |  | Defines one or more sideline trigger(s) (if any) to use. Should be a fully qualified class path that implements thee SidelineTrigger interface. | 


[//]: <> (CONFIGURATION_END_DELIMITER)

## Components
[DynamicSpout](src/main/java/com/salesforce/storm/spout/dynamic/DynamicSpout.java) - Implements Storm's spout interface.  Everything starts and stops here.

[VirtualSpout](src/main/java/com/salesforce/storm/spout/dynamic/VirtualSpout.java) - Within a `DynamicSpout`, you will have one or more `VirtualSpout` instances.  These encapsulate `Consumer` instances to consume messages from Kafka, adding on functionality to determine which messages should be emitted into the topology and tracking those that the topology have acknowledged or failed. 

[Consumer](src/main/java/com/salesforce/storm/spout/dynamic/consumer/Consumer.java) - This is an interface which is used by the `VirtualSpout` to poll messages from a data source.

[SpoutCoordinator](src/main/java/com/salesforce/storm/spout/dynamic/SpoutCoordinator.java) - The `SpoutCoordinator` is responsible for managing the threads that are running the various `VirtualSpout`'s needed for sidelining.

As `nextTuple()` is called on `DynamicSpout`, it asks `SpoutCoordinator` for the next message that should be emitted.  The `SpoutCoordinator` gets the next message from one of its many `VirtualSpout` instances.

As `fail()` is called on `DynamicSpout`, the `SpoutCoordinator` determines which `VirtualSpout` instance the failed tuple originated from and passes it to the correct instance's `fail()` method.

As `ack()` is called on `DynamicSpout`, the `SpoutCoordinator` determines which `VirtualSpout` instance the acked tuple originated from and passes it to the correct instance's `ack()` method.

[SpoutRunner](src/main/java/com/salesforce/storm/spout/dynamic/coordinator/SpoutRunner.java) - `VirtualSpout` instances are always run within their own processing thread. `SpoutRunner` encapsulates `VirtualSpout` and manages/monitors the thead it runs within.

[SpoutMonitor](src/main/java/com/salesforce/storm/spout/dynamic/coordinator/SpoutMonitor.java) - Monitors new `VirtualSpout` instances that are created when ensures that a `SpoutRunner` is created to for it.

[PersistenceAdapter](src/main/java/com/salesforce/storm/spout/dynamic/persistence/PersistenceAdapter.java) - This provides a persistence layer for storing various metadata.  It stores consumer state, typically the offsets of te data source, that a given `VirtualSpout`'s `Consumer` has consumed. Currently we have three implementations bundled with the spout which should cover most standard use cases.

[SpoutHandler](src/main/java/com/salesforce/storm/spout/dynamic/handler/SpoutHandler.java) - This interface can be implemented to interact with various lifecycle stages of the `DynamicSpout`. This class has access to the `DynamicSpout` instance and the ability to easily add new `VirtualSpout` instances to the `SpoutCoordinator`.  A `DynamicSpout` without a `SpoutHandler` won't do much in and of itself.

[VirtualSpoutHandler](src/main/java/com/salesforce/storm/spout/dynamic/handler/VirtualSpoutHandler.java) - This interface can be implemented to interact with the various lifecycle stages of the `VirtualSpout`. This class has access to the `VirtualSpout` instance.

[PersistenceAdapter](src/main/java/com/salesforce/storm/spout/dynamic/persistence/PersistenceAdapter.java) - This interface dictates how and where metadata gets stored such that it lives between topology deploys. In an attempt to decouple this data storage layer from the spout, we have this interface.  Currently we have one implementation backed by Zookeeper.

[RetryManager](src/main/java/com/salesforce/storm/spout/dynamic/retry/RetryManager.java) - Interface for handling failed tuples.  By creating an implementation of this interface you can control how the spout deals with tuples that have failed within the topology. 

[MessageBuffer](src/main/java/com/salesforce/storm/spout/dynamic/buffer/MessageBuffer.java) - This interface defines an abstraction around essentially a concurrent queue.  By creating an abstraction around the queue it allows for things like implementing a "fairness" algorithm on the poll() method for pulling off of the queue. Using a straight ConcurrentQueue would provide FIFO semantics but with an abstraction round robin across kafka consumers could be implemented, or any other preferred scheduling algorithm.

## Provided Implementations
The following implementations of previously mentioned interfaces are provided with the `DynamicSpout` framework.

### PersistenceAdapter Implementations
[ZookeeperPersistenceAdapter](src/main/java/com/salesforce/storm/spout/dynamic/persistence/ZookeeperPersistenceAdapter.java) - This is the default implementation, it uses a Zookeeper cluster to persist the required metadata.

[InMemoryPersistenceAdapter](src/main/java/com/salesforce/storm/spout/dynamic/persistence/InMemoryPersistenceAdapter.java) - This implementation only stores metadata within memory.  This is useful for tests, but has no real world use case as all state will be lost between topology deploys.

### RetryManager Implementations
[DefaultRetryManager](src/main/java/com/salesforce/storm/spout/dynamic/retry/DefaultRetryManager.java) - This is the default implementation for the spout.  It attempts retries of failed tuples a maximum of `retry_limit` times. After a tuple fails more than that, it will be "acked" or marked as completed and never tried again. Each retry is attempted using a calculated back-off time period.  The first retry will be attempted after `initial_delay_ms` milliseconds.  Each attempt after that will be retried at (`FAIL_COUNT` * `initial_delay_ms` * `delay_multiplier`) milliseconds OR `retry_delay_max_ms` milliseconds, which ever is smaller.

[FailedTuplesFirstRetryManager](src/main/java/com/salesforce/storm/spout/dynamic/retry/FailedTuplesFirstRetryManager.java) - This implementation will always retry failed tuples at the earliest chance it can.  No back-off strategy, no maximum times a tuple can fail.

[NeverRetryManager](src/main/java/com/salesforce/storm/spout/dynamic/retry/NeverRetryManager.java) - This implementation will never retry failed messages.  One and done.

### MessageBuffer Implementations
[RoundRobinBuffer](src/main/java/com/salesforce/storm/spout/dynamic/buffer/RoundRobinBuffer.java) - This is the default implementation, which is essentially round-robin.  Each `VirtualSpout` has its own queue that gets added to.  A very chatty virtual spout will not block/overrun less chatty ones.  The `poll()` method will round robin through all the available queues to get the next msg.
 
Internally this implementation makes use of a `BlockingQueue` so that an upper bound can be put on the queue size.
Once a queue is full, any producer attempting to put more messages onto the queue will block and wait
for available space in the queue.  This acts to throttle producers of messages.
Consumers from the queue on the other hand will never block attempting to read from a queue, even if its empty.
This means consuming from the queue will always be fast.
 
[FifoBuffer](src/main/java/com/salesforce/storm/spout/dynamic/buffer/FifoBuffer.java) - This is a first in, first out implementation.  It has absolutely no "fairness" between VirtualSpouts or any kind of "scheduling."

### MetricsRecorder Implementations
The interface [`MetricsRecorder`](src/main/java/com/salesforce/storm/spout/dynamic/metrics/MetricsRecorder.java) defines how to handle metrics that are gathered by the spout.  Implementations of this interface
should be ThreadSafe, as a single instance is shared across multiple threads. Presently there are two implementations packaged with the project.

[StormRecorder](src/main/java/com/salesforce/storm/spout/dynamic/metrics/StormRecorder.java) - This implementation registers metrics with [Apache Storm's metrics system](http://storm.apache.org/releases/1.0.1/Metrics.html).  It will report metrics using the following format: 

Type | Format 
-----|--------
Averages | AVERAGES.\<className\>.\<metricName\>
Counter | COUNTERS.\<className\>.\<metricName\>
Gauge | GAUGES.\<className\>.\<metricName\>
Timer | TIMERS.\<className\>.\<metricName\> 

[LogRecorder](src/main/java/com/salesforce/storm/spout/dynamic/metrics/LogRecorder.java) - This implementation logs metrics to your logging system.


## Handlers
Handlers are attached to the `DynamicSpout` and `VirtualSpout` and provide a way for interacting with the spout lifecycle without having to extend a base class.

### SpoutHandler
The [`SpoutHandler`](src/main/java/com/salesforce/storm/spout/dynamic/handler/SpoutHandler.java) is an interface which allows you to tie into the `DynamicSpout` lifecycle.  Without a class implementing this interface the `DynamicSpout` in and of itself is pretty worthless, as the `DynamicSpout` does not by itself know how to create `VirtualSpout` instances.  Your `SpoutHandler` implementation will be responsible for creating `VirtualSpout`'s and passing them back to the `DynamicSpout`'s coordinator.

There are several methods on the `SpoutHandler` you can implement. There are no-op defaults provided so you do not have to implement any of them, but there are four in particular we're going to go into detail because they are critical for most `SpoutHandler` implementations.

- `void open(Map<String, Object> spoutConfig)` - This method is functionally like the `SpoutHandler`'s constructor, it is called to setup the `SpoutHandler`. Just as `open()` exists on the `ISpout` interface in Storm to setup your spout, so this method is intended for setting up your `SpoutHandler`.
- `void close()` - This method is similar to an `ISpout`'s `close()` method, it gets called when the `SpoutHandler` is torn down, and you can use it shut down any classes that you have used in the `SpoutHandler` as well as clean up any object references you have.
- `void onSpoutOpen(DynamicSpout spout, Map topologyConfig, TopologyContext topologyContext)` - This method is called after the `DynamicSpout` is opened, and with it you get the `DynamicSpout` instance to interact with.  It's here that you can do things like call `DynamicSpout.addVirtualSpout(VirtualSpout virtualSpout)` to add a new `VirtualSpout` instance into the `DynamicSpout`.
- `void onSpoutClose(DynamicSpout spout)` - This method is called after `DynamicSpout` is closed, you can use it to perform shut down tasks when the `DynamicSpout` itself is closing, and with it you get the `DynamicSpout` instance to interact with.

_It's important to note that `SpoutHandler` instance methods should be blocking since they are part of the startup and shutdown flow. Only perform asyncrhonous tasks if you are certain that other spout methods can be called without depending on your asyncrhonous tasks to complete._

Here is a sample `SpoutHandler` that can be used in conjunction with the Kafka `Consumer` to read a Kafka topic:

```java
import com.salesforce.storm.spout.sideline.DefaultVirtualSpoutIdentifier;
import com.salesforce.storm.spout.sideline.DynamicSpout;
import com.salesforce.storm.spout.sideline.VirtualSpout;
import org.apache.storm.task.TopologyContext;

import java.util.Map;

public class SimpleKafkaSpoutHandler implements SpoutHandler {

    @Override
    public void onSpoutOpen(DynamicSpout spout, Map topologyConfig, TopologyContext topologyContext) {
        // Create our main VirtualSpout that will consume off Kafka (note, you must have the Kafka Consumer configured)
        spout.addVirtualSpout(
            new VirtualSpout(
                // Unique identifier for this spout
                new DefaultVirtualSpoutIdentifier("kafkaSpout"),
                spout.getSpoutConfig(),
                topologyContext,
                spout.getFactoryManager(),
                null, // Optional Starting ConsumerState
                null // Optional Ending ConsumerState
            )
        );
    }
}
```

### VirtualSpoutHandler
The [VirtualSpoutHandler](src/main/java/com/salesforce/storm/spout/dynamic/handler/VirtualSpoutHandler.java) is an interface which allows you to tie into the `VirtualSpout` lifecycle. An implementation is *not required* to use the dynamic spout framework, but it can be helpful when your implementation requires you to tap into the lifecycle of each individual spout being managed by the `DynamicSpout`.

There are several methods on the `VirtualSpoutHandler` you can implement. There are no-op defaults provided so you do not have to implement any of them, but there are five in particular we're going to go into detail because they are critical for most `VirtualSpoutHandler` implementations.

- `void open(Map<String, Object> spoutConfig)` - This method is functionally like the `VirtualSpoutHandler`'s constructor, it is called to setup the `VirtualSpoutHandler`. Just as `open()` exists in the `ISpout` interface in Storm to setup your spout, so this method is intended for setting up your `VirtualSpoutHandler`.
- `void close()` - This method is similar to an `ISpout`'s `close()` method, it gets called when the `VirtualSpoutHandler` is torn down, and you can use it shut down any classes that you have used in the `VirtualSpoutHandler` as well as clean up any object references you have.
- `void onVirtualSpoutOpen(DelegateSpout virtualSpout)` - This method is called after the `VirtualSpout` is opened, and with it you get the `VirtualSpout` instance to interact with.
- `void onVirtualSpoutClose(DelegateSpout virtualSpout)` - This method is called after the `VirtualSpout` is closed, and with it you get the `VirtualSpout` instance to interact with.
- `void onVirtualSpoutCompletion(DelegateSpout virtualSpout)` - This method is called before `onVirtualSpoutClose()` *only* when the VirtualSpout instance is about to close and has *completed* it's work, meaning that the Consumer has reached the provided ending offset.

## Metrics
SidelineSpout collects metrics giving you insight to what is happening under the hood.  It collects
four types of metrics, Averages, Counters, Gauges, and Timers.
  
Type | Description
-----|------------
Average | Calculates average of all values submitted over a set time period.
Counter | Keeps a running count that gets reset back to zero on deployment.
Gauge | Reports the last value given for the metric.
Timer | Calculates how long on average, in milliseconds, an event takes.  These metrics also publish a related counter metric containing the total time measured, in milliseconds, for each entry.

Below is a list of metrics that are collected with the metric type and description.

Class | Key | Type | Description
------|-----|------|------------
SidelineSpout | start-sideline | Counter | How many `Start Sideline` requests have been received.
SidelineSpout | stop-sideline | Counter | How many `Stop Sideline` requests have been received.
VirtualSpout | `virtual-spout-id`.emit | Counter | Tuple emit count per VirtualSpout instance.
VirtualSpout | `virtual-spout-id`.ack | Counter | Tuple ack count per VirtualSpout instance.
VirtualSpout | `virtual-spout-id`.fail | Counter | Messages who have failed.
VirtualSpout | `virtual-spout-id`.filtered | Counter | Filtered messages per VirtualSpout instance.
VirtualSpout | `virtual-spout-id`.exceeded_retry_limit | Counter | Messages who have exceeded the maximum configured retry count.
VirtualSpout | `virtual-spout-id`.number_filters_applied | Gauge | How many Filters are being applied against the VirtualSpout instance.
VirtualSpout | `virtual-spout-id`.partitionX.totalMessages | Gauge | Total number of messages to be processed by the VirtualSpout for the given partition.
VirtualSpout | `virtual-spout-id`.partitionX.totalProcessed | Gauge | Number of messages processed by the VirtualSpout instance for the given partition.
VirtualSpout | `virtual-spout-id`.partitionX.totalUnprocessed | Gauge | Number of messages remaining to be processed by the VirtualSpout instance for the given partition.
VirtualSpout | `virtual-spout-id`.partitionX.percentComplete | Gauge | Percentage of messages processed out of the total for the given partition.
VirtualSpout | `virtual-spout-id`.partitionX.startingOffset | Gauge | The starting offset position for the given partition.
VirtualSpout | `virtual-spout-id`.partitionX.currentOffset | Gauge | The offset currently being processed for the given partition.
VirtualSpout | `virtual-spout-id`.partitionX.endingOffset | Gauge | The ending offset for the given partition.
SpoutMonitor | poolSize | Gauge | The max number of VirtualSpout instances that will be run concurrently.
SpoutMonitor | running | Gauge | The number of running VirtualSpout instances.
SpoutMonitor | queued | Gauge | The number of queued VirtualSpout instances.
SpoutMonitor | completed | Gauge | The number of completed VirtualSpout instances.
<<<<<<< HEAD
=======
Consumer | topic.`topic`.partition.`partition`.currentOffset | Gauge | Offset consumer has processed.
Consumer | topic.`topic`.partition.`partition`.endOffset | Gauge | Offset for TAIL position in the partition.
Consumer | topic.`topic`.partition.`partition`.lag | Gauge | Difference between endOffset and currentOffset metrics.
>>>>>>> 9803d870

# Sidelining

The purpose of this project is to provide a [Kafka (0.10.0.x)](https://kafka.apache.org/) based spout for [Apache Storm (1.0.x)](https://storm.apache.org/) that provides the ability to dynamically "*sideline*" or skip specific messages to be replayed at a later time based on a set of filter criteria.

Under normal circumstances this spout works much like your typical [Kafka-Spout](https://github.com/nathanmarz/storm-contrib/tree/master/storm-kafka) and aims to be a drop in replacement for it.  This implementation differs in that it exposes trigger and filter semantics when you build your topology which allow for specific messages to be skipped, and then replayed at a later point in time.  All this is done dynamically without requiring you to re-deploy your topology when filtering 
criteria changes!

 Sidelining uses the `DynamicSpout` framework and begins by creating the *main* `VirtualSpout` instance (sometimes called the firehose).  This *main* `VirtualSpout` instance is always running within the spout, and its job is to consume from your Kafka topic.  As it consumes messages from Kafka, it deserializes them using your [`Deserializer`](src/main/java/com/salesforce/storm/spout/dynamic/kafka/deserializer/Deserializer.java) implementation.  It then runs it thru a [`FilterChain`](src/main/java/com/salesforce/storm/spout/dynamic/filter/FilterChain.java), which is a collection of[`FilterChainStep`](src/main/java/com/salesforce/storm/spout/dynamic/filter/FilterChainStep.java) objects.  These filters determine what messages should be *sidelined* and which should be emitted out. When no sideline requests are active, the `FilterChain` is empty, and all messages consumed from Kafka will be converted to Tuples and emitted to your topology.


## Getting Started
In order to begin using sidelining you will need to create a `FilterChainStep` and a `SidelineTrigger`, implementing classes are all required for this spout to function properly.

## Starting Sideline Request
Your implemented [`SidelineTrigger`](src/main/java/com/salesforce/storm/spout/sideline/trigger/SidelineTrigger.java) will notify the `SidelineSpout` that a new sideline request has been started.  The `SidelineSpout`
will record the *main* `VirtualSpout`'s current offsets within the topic and record them with request via
your configured [PersistenceAdapter](src/main/java/com/salesforce/storm/spout/dynamic/persistence/PersistenceAdapter.java) implementation. The `SidelineSpout` will then attach the `FilterChainStep` to the *main* `VirtualSpout` instance, causing a subset of its messages to be filtered out.  This means that messages matching that criteria will /not/ be emitted to Storm.

## Stoping Sideline Request
Your implemented[`SidelineTrigger`](src/main/java/com/salesforce/storm/spout/sideline/trigger/SidelineTrigger.java) will notify the `SidelineSpout` that it would like to stop a sideline request.  The `SidelineSpout` will first determine which `FilterChainStep` was associated with the request and remove it from the *main* `VirtualSpout` instance's `FilterChain`.  It will also record the *main* `VirtualSpout`'s current offsets within the topic and record them via your configured `PersistenceAdapter` implementation.  At this point messages consumed from the Kafka topic will no longer be filtered. The `SidelineSpout ` will create a new instance of `VirtualSpout` configured to start consuming from the offsets recorded when the sideline request was started.  The `SidelineSpout ` will then take the `FilterChainStep` associated with the request and wrap it in [`NegatingFilterChainStep`](src/main/java/com/salesforce/storm/spout/dynamic/filter/NegatingFilterChainStep.java) and attach it to the *main* VirtualSpout's `FilterChain`.  This means that the inverse of the `FilterChainStep` that was applied to main `VirtualSpout` will not be applied to the sideline's `VirtualSpout`. In other words, if you were filtering X, Y and Z off of the main `VirtualSpout`, the sideline `VirtualSpout` will filter *everything but X, Y and Z*. Lastly the new `VirtualSpout` will be handed off to the `SpoutMonitor` to be wrapped in `SpoutRunner` and started. Once the `VirtualSpout` has completed consuming the skipped offsets, it will automatically shut down.


## Dependencies
- DynamicSpout framework (which is an Apache Storm specific implementation)
- [Apache Kafka 0.10.0.x](https://kafka.apache.org/) - The underlying kafka consumer is based on this version of the Kafka-Client library.


## Components
[SidelineTrigger](src/main/java/com/salesforce/storm/spout/sideline/trigger/SidelineTrigger.java) - An interface that is configured and created by the `SidelineSpoutHandler` and will receive an instance of `SidelineController` via `setSidelineController()`.  This implementation can call `startSidelining()` and `stopSidelining()` with a `SidelineRequest`, which contains a `SidelineRequestIdentifier` and a `FilterChainStep` when a new sideline should be spun up.

[Deserializer](src/main/java/com/salesforce/storm/spout/dynamic/kafka/deserializer/Deserializer.java) - The `Deserializer` interface dictates how the kafka key and messages consumed from Kafka as byte[] gets transformed into a storm tuple.  An example `Utf8StringDeserializer` is provided implementing this interface.

[FilterChainStep](src/main/java/com/salesforce/storm/spout/dynamic/filter/FilterChainStep.java) - The `FilterChainStep` interface dictates how you want to filter messages being consumed from kafka.  These filters should be functional in nature, always producing the exact same results given the exact same message.  They should  ideally not depend on outside services or contextual information that can change over time.  These steps will ultimately  be serialized and stored with the `PersistenceAdapter` so it is very important to make sure they function idempotently when the same message is passed into them.  If your `FilterChainStep` does not adhere to this behavior you will run into problems when sidelines are stopped and their data is re-processed.  Having functional classes with initial state is OK so long as that state can be serialized.  In other words, if you're storing data in the filter step instances you should only do this if they can be serialized and deserialized without side effects.

## Example Trigger Implementation

The starting and stopping triggers are responsible for telling the `SidelineSpout` when to sideline.  While they are technically **not** required for the `SidelineSpout` to function, this project doesn't provide much value without them.

Each project leveraging the `SidelineSpout` will likely have a unique set of triggers representing your specific use case.  The following is a theoretical example only.

`NumberFilter` expects messages whose first value is an integer and if that value matches, it is filtered.  Notice that this
filter guarantees the same same behavior will occur after being serialized and than deserialized later.

```java
public static class NumberFilter implements FilterChainStep {

    final private int number;

    public NumberFilter(final int number) {
        this.number = number;
    }

    public boolean filter(Message message) {
        Integer messageNumber = (Integer) message.getValues().get(0);
        // Filter them if they don't match, in other words "not" equals
        return messageNumber.equals(number);
    }
}
```

`PollingSidelineTrigger` runs every 30 seconds and simply swaps out number filters, slowly incrementing over time.  It uses the `NumberFilter` by including it in a `SidelineRequest`.  `PollingSidelineTrigger` implements `SidelineTrigger`.

```java
public class PollingSidelineTrigger implements SidelineTrigger {

    private boolean isOpen = false;

    private transient ScheduledExecutorService executor;

    private transient SidelineController sidelineController;

    @Override
    public void open(final Map config) {
        if (isOpen) {
            return;
        }

        isOpen = true;

        executor = Executors.newScheduledThreadPool(1);

        final Poll poll = new Poll(sidelineSpout);

        executor.scheduleAtFixedRate(poll, 0, 30, TimeUnit.SECONDS);
    }

    @Override
    public void close() {
        if (!executor.isShutdown()) {
            executor.shutdown();
        }
    }

    @Override
    public void setSidelineController(SidelineController sidelineController) {
        this.sidelineController = sidelineController;
    }

    static class Poll implements Runnable {

        private SidelineController sidelineController;
        private Integer number = 0;

        Poll(SidelineController sidelineController) {
            this.sidelineController = sidelineController;
        }

        @Override
        public void run() {
            // Start a sideline request for the next number
            final SidelineRequest startRequest = new SidelineRequest(
                new NumberFilter(number++)
            );
            sidelineController.startSidelining(startRequest);

            // Stop a sideline request for the last number
            final SidelineRequest stopRequest = new SidelineRequest(
                new NumberFilter(number - 1)
            );
            sidelineController.stopSidelining(stopRequest);
        }
    }
}
```

## Stopping & Redeploying the topology?
The `DynamicSpout` has several moving pieces, all of which will properly handle resuming in the state that they were when the topology was halted.  The *main* `VirtualSpout` will continue consuming from the last acked offsets within your topic. Metadata about active sideline requests are retrieved via `PersistenceAdapter` and resumed on start, properly filtering messages from being emitted into the topology.  Metadata about sideline requests that have been stopped, but not finished, are retrieved via `PersistenceAdapter`, and `VirtualSpout` instances are created and will resume consuming messages at the last previously acked offsets.

# Contributing

Found a bug? Think you've got an awesome feature you want to add? We welcome contributions!


## Submitting a Contribution

1. Search for an existing issue. If none exists, create a new issue so that other contributors can keep track of what you are trying to add/fix and offer suggestions (or let you know if there is already an effort in progress).  Be sure to clearly state the problem you are trying to solve and an explanation of why you want to use the strategy you're proposing to solve it.
1. Fork this repository on GitHub and create a branch for your feature.
1. Clone your fork and branch to your local machine.
1. Commit changes to your branch.
1. Push your work up to GitHub.
1. Submit a pull request so that we can review your changes.

*Make sure that you rebase your branch off of master before opening a new pull request. We might also ask you to rebase it if master changes after you open your pull request.*

## Acceptance Criteria

We love contributions, but it's important that your pull request adhere to some of the standards we maintain in this repository. 

- All tests must be passing!
- All code changes require tests!
- All code changes must be consistent with our checkstyle rules.
- New configuration options should have proper annotations and README updates generated.
- Great inline comments.

# Other Notes

## Configuration & README

The configuration section in this document is generated using `com.salesforce.storm.spout.dynamic.config.ConfigPrinter`, it automatically generates the appropriate tables using the `@Documentation` annotation and the defaults from the supported config instances.  Do **not** update those tables manually as they will get overwritten.

## Checkstyle

We use checkstyle aggressively on source and tests, our config is located under the 'script' folder and can be imported into your IDE of choice.
 <|MERGE_RESOLUTION|>--- conflicted
+++ resolved
@@ -340,12 +340,9 @@
 SpoutMonitor | running | Gauge | The number of running VirtualSpout instances.
 SpoutMonitor | queued | Gauge | The number of queued VirtualSpout instances.
 SpoutMonitor | completed | Gauge | The number of completed VirtualSpout instances.
-<<<<<<< HEAD
-=======
 Consumer | topic.`topic`.partition.`partition`.currentOffset | Gauge | Offset consumer has processed.
 Consumer | topic.`topic`.partition.`partition`.endOffset | Gauge | Offset for TAIL position in the partition.
 Consumer | topic.`topic`.partition.`partition`.lag | Gauge | Difference between endOffset and currentOffset metrics.
->>>>>>> 9803d870
 
 # Sidelining
 
